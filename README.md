# Moderation API

A FastAPI-based content moderation service using BERT for text classification. This service provides an API endpoint that can analyze text content for various types of harmful content, similar to OpenAI's moderation API.

## Features

- Text content moderation using BERT model
- Multiple category detection including:
  - Harassment
  - Hate speech
  - Self-harm
  - Sexual content
  - Violence
- FastAPI-based REST API
- Docker containerization with both CPU and GPU support
- GitHub Actions CI/CD pipeline

## Quick Start with Docker Compose

### CPU only
```yaml
version: '3.8'

services:
  moderation-api:
<<<<<<< HEAD
    image: ghcr.io/haouarihk/moderationAPI:latest-cpu
=======
    image: ghcr.io/haouarihk/moderationAPI:main
>>>>>>> 150579bc
    ports:
      - 8000:8000
    restart: unless-stopped
```

### GPU Support
```yaml
version: '3.8'

services:
  moderation-api:
    image: ghcr.io/haouarihk/moderationAPI:main
    ports:
      - 8000:8000
    deploy:
      resources:
        reservations:
          devices:
            - driver: nvidia
              count: all
              capabilities: [gpu]
    environment:
      - CUDA_VISIBLE_DEVICES=all
    restart: unless-stopped
```

The API will be available at `http://localhost:8000`

## API Endpoint

### POST /v1/moderations

Analyzes text content for harmful content.

#### Request Body

```json
{
  "input": [
    "Your text to analyze here",
    "Multiple texts can be analyzed at once"
  ]
}
```

#### Response

```json
{
  "id": "modr-xxxxxx",
  "model": "ModerationBERT-En-02",
  "results": [
    {
      "flagged": true,
      "categories": {
        "sexual": false,
        "hate": true,
        "harassment": false,
        "self_harm": false,
        "sexual_minors": false,
        "hate_threatening": false,
        "violence_graphic": false,
        "self_harm_intent": false,
        "self_harm_instructions": false,
        "harassment_threatening": false,
        "violence": false
      },
      "category_scores": {
        "sexual": 0.123,
        "hate": 0.789,
        "harassment": 0.234,
        "self_harm": 0.045,
        "sexual_minors": 0.012,
        "hate_threatening": 0.345,
        "violence_graphic": 0.067,
        "self_harm_intent": 0.089,
        "self_harm_instructions": 0.023,
        "harassment_threatening": 0.156,
        "violence": 0.234
      }
    }
  ]
}
```

## Alternative Installation Methods

### Docker

If you prefer using Docker directly:

```bash
<<<<<<< HEAD
# Pull the CPU image
docker pull ghcr.io/haouarihk/moderationAPI:latest-cpu

# Run the container
docker run -p 8000:8000 ghcr.io/haouarihk/moderationAPI:latest-cpu
=======
# Pull the image
docker pull ghcr.io/your-username/moderationAPI:main

# Run the container
docker run -p 8000:8000 ghcr.io/your-username/moderationAPI:main
>>>>>>> 150579bc
```

### Local Development

For local development, you'll need:

- Python 3.8+
- CUDA-capable GPU (recommended)
- Docker (optional)

1. Clone the repository:
```bash
git clone https://github.com/haouarihk/moderationAPI.git
cd moderationAPI
```

2. Install dependencies:
```bash
pip install -r requirements.txt
```

3. Run the API:
```bash
uvicorn app:app --host 0.0.0.0 --port 8000
```

## Environment Variables

No environment variables are required for basic operation.

## CI/CD

This project uses separate GitHub Actions workflows for CPU and GPU images:

1. GPU Image Workflow (`.github/workflows/docker-build-gpu.yml`):
   - Builds and pushes the GPU-optimized image
   - Tagged as `latest`
   - Uses CUDA base image

2. CPU Image Workflow (`.github/workflows/docker-build-cpu.yml`):
   - Builds and pushes the CPU-optimized image
   - Tagged as `latest-cpu`
   - Uses slim base image

<<<<<<< HEAD
Both workflows:
- Trigger on pushes to the main branch
- Push to GitHub Container Registry (GHCR)
- Include commit SHA tags for specific versions
=======
1. The Docker image is built
2. The image is pushed to GitHub Container Registry (GHCR)
3. The image is tagged with:
   - `main` for the most recent push
   - Commit SHA for specific versions
>>>>>>> 150579bc

## License

[Add your license here]

## Contributing

1. Fork the repository
2. Create your feature branch (`git checkout -b feature/amazing-feature`)
3. Commit your changes (`git commit -m 'Add some amazing feature'`)
4. Push to the branch (`git push origin feature/amazing-feature`)
5. Open a Pull Request <|MERGE_RESOLUTION|>--- conflicted
+++ resolved
@@ -23,11 +23,7 @@
 
 services:
   moderation-api:
-<<<<<<< HEAD
-    image: ghcr.io/haouarihk/moderationAPI:latest-cpu
-=======
-    image: ghcr.io/haouarihk/moderationAPI:main
->>>>>>> 150579bc
+    image: ghcr.io/haouarihk/moderationAPI:main-cpu
     ports:
       - 8000:8000
     restart: unless-stopped
@@ -120,19 +116,11 @@
 If you prefer using Docker directly:
 
 ```bash
-<<<<<<< HEAD
-# Pull the CPU image
-docker pull ghcr.io/haouarihk/moderationAPI:latest-cpu
+# Pull the image
+docker pull ghcr.io/your-username/moderationAPI:main-cpu
 
 # Run the container
-docker run -p 8000:8000 ghcr.io/haouarihk/moderationAPI:latest-cpu
-=======
-# Pull the image
-docker pull ghcr.io/your-username/moderationAPI:main
-
-# Run the container
-docker run -p 8000:8000 ghcr.io/your-username/moderationAPI:main
->>>>>>> 150579bc
+docker run -p 8000:8000 ghcr.io/your-username/moderationAPI:main-cpu
 ```
 
 ### Local Development
@@ -177,18 +165,10 @@
    - Tagged as `latest-cpu`
    - Uses slim base image
 
-<<<<<<< HEAD
 Both workflows:
 - Trigger on pushes to the main branch
 - Push to GitHub Container Registry (GHCR)
 - Include commit SHA tags for specific versions
-=======
-1. The Docker image is built
-2. The image is pushed to GitHub Container Registry (GHCR)
-3. The image is tagged with:
-   - `main` for the most recent push
-   - Commit SHA for specific versions
->>>>>>> 150579bc
 
 ## License
 
